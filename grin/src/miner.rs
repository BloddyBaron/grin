--- conflicted
+++ resolved
@@ -143,14 +143,8 @@
 
 	/// Keeping this optional so setting in a separate function
 	/// instead of in the new function
-<<<<<<< HEAD
-	pub fn set_debug_output_id(&mut self, debug_output_id: String){
-		self.debug_output_id=debug_output_id;
-=======
-
 	pub fn set_debug_output_id(&mut self, debug_output_id: String) {
 		self.debug_output_id = debug_output_id;
->>>>>>> 8800d133
 	}
 
 	/// Inner part of the mining loop for cuckoo-miner async mode
